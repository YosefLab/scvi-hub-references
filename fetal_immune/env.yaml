name: run-models
channels:
  - conda-forge
  - bioconda
  - pytorch
  - nvidia
  - defaults
dependencies:
  - python=3.10
  - scvi-tools==0.20.1
  - anndata>=0.8.0
  - scanpy>=1.9.0
  - pytorch
  - torchvision
  - torchaudio
  - jax
  - jaxlib
<<<<<<< HEAD
  - pooch
  - pip
=======
  - pooch
>>>>>>> 83e9e988
<|MERGE_RESOLUTION|>--- conflicted
+++ resolved
@@ -15,9 +15,4 @@
   - torchaudio
   - jax
   - jaxlib
-<<<<<<< HEAD
-  - pooch
-  - pip
-=======
-  - pooch
->>>>>>> 83e9e988
+  - pooch